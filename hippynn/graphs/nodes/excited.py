<<<<<<< HEAD
from functools import partial
=======
"""
Nodes for excited state modeling.
"""
>>>>>>> c1c084ca
from typing import Tuple

import torch

from ...layers import excited as excited_layers
from ...layers import physics as physics_layers
from .. import IdxType, find_unique_relative
from .base import AutoKw, ExpandParents, MultiNode, SingleNode
from .loss import _BaseCompareLoss
<<<<<<< HEAD
from .tags import AtomIndexer, Energies, HAtomRegressor, Network
=======
from .tags import Energies, HAtomRegressor, Network, AtomIndexer
>>>>>>> c1c084ca


class NACRNode(AutoKw, SingleNode):
    """
    Compute the non-adiabatic coupling vector multiplied by the energy difference
    between two states.
    """

    _input_names = "charges i", "charges j", "coordinates", "energy i", "energy j"
    _auto_module_class = excited_layers.NACR

    def __init__(
        self, name: str, parents: Tuple, module="auto", module_kwargs=None, **kwargs
    ):
        """Automatically build the node for calculating NACR * ΔE between two states i
        and j.

        :param name: name of the node
        :type name: str
        :param parents: parents of the NACR node in the sequence of (charges i, \
                charges j, positions, energy i, energy j)
        :type parents: Tuple
        :param module: _description_, defaults to "auto"
        :type module: str, optional
        :param module_kwargs: keyword arguments passed to the corresponding layer,
            defaults to None
        :type module_kwargs: dict, optional
        """

        self.module_kwargs = {}
        if module_kwargs is not None:
            self.module_kwargs.update(module_kwargs)
        charges1, charges2, positions, energy1, energy2 = parents
        positions.requires_grad = True
        self._index_state = IdxType.Molecules
        # self._index_state = positions._index_state
        parents = (
            charges1.main_output,
            charges2.main_output,
            positions,
            energy1.main_output,
            energy2.main_output,
        )
        super().__init__(name, parents, module=module, **kwargs)


class NACRMultiStateNode(AutoKw, SingleNode):
    """
    Compute the non-adiabatic coupling vector multiplied by the energy difference
    between all pairs of states.
    """

    _input_names = "charges", "coordinates", "energies"
    _auto_module_class = excited_layers.NACRMultiState

    def __init__(self, name, parents, module="auto", module_kwargs=None, **kwargs):
        """Automatically build the node for calculating NACR * ΔE between all pairs of
        states.

        :param name: name of the node
        :type name: str
        :param parents: parents of the NACR node in the sequence of (charges, \
                positions, energies)
        :type parents: Tuple
        :param module: _description_, defaults to "auto"
        :type module: str, optional
        :param module_kwargs: keyword arguments passed to the corresponding layer,
            defaults to None
        :type module_kwargs: dict, optional
        """

        self.module_kwargs = {}
        if module_kwargs is not None:
            self.module_kwargs.update(module_kwargs)
        charges, positions, energies = parents
        positions.requires_grad = True
        self._index_state = IdxType.Molecules
        # self._index_state = positions._index_state
        parents = (
            charges.main_output,
            positions,
            energies.main_output,
        )
        super().__init__(name, parents, module=module, **kwargs)


class LocalEnergyNode(Energies, ExpandParents, HAtomRegressor, MultiNode):
    """
    Predict a localized energy, with contributions from implicitly computed atoms.
    """

    _input_names = (
        "hier_features",
        "mol_index",
        "atom index",
        "n_molecules",
        "n_atoms_max",
    )
    _output_names = (
        "mol_energy",
        "atom_energy",
        "atom_preenergy",
        "atom_probabilities",
        "atom_propensities",
    )
    _main_output = "mol_energy"
    _output_index_states = (
        IdxType.Molecules,
        IdxType.Atoms,
        IdxType.Atoms,
        IdxType.Atoms,
        IdxType.Atoms,
    )
    _auto_module_class = excited_layers.LocalEnergy

    @_parent_expander.match(Network)
    def expansion0(self, net, *, purpose, **kwargs):
        pdindexer = find_unique_relative(net, AtomIndexer, why_desc=purpose)
        return net, pdindexer

    @_parent_expander.match(Network, AtomIndexer)
    def expansion1(self, net, pdindexer, **kwargs):
        return (
            net,
            pdindexer.mol_index,
            pdindexer.atom_index,
            pdindexer.n_molecules,
            pdindexer.n_atoms_max,
        )

    _parent_expander.assertlen(5)

    def __init__(
        self, name, parents, first_is_interacting=False, module="auto", **kwargs
    ):
        parents = self.expand_parents(parents)
        self.module_kwargs = {"first_is_interacting": first_is_interacting}
        super().__init__(name, parents, module=module, **kwargs)

    def auto_module(self):
        network = find_unique_relative(self, Network).torch_module
        return self._auto_module_class(network.feature_sizes, **self.module_kwargs)


def _mae_with_phases(predict: torch.Tensor, true: torch.Tensor):
    """MAE with phases

    :param predict: predicted values
    :type predict: torch.Tensor
    :param true: true values
    :type true: torch.Tensor
    :return: MAE with phases
    :rtype: torch.Tensor
    """

    errors = torch.minimum(
        torch.linalg.norm((true - predict) / (torch.abs(true) + 1e-3), ord=1, dim=-1),
        torch.linalg.norm((true + predict) / (torch.abs(true) + 1e-3), ord=1, dim=-1),
    )
    return torch.sum(errors) / predict[..., 0].numel()


def _mse_with_phases(predict: torch.Tensor, true: torch.Tensor):
    """MSE with phases

    :param predict: predicted values
    :type predict: torch.Tensor
    :param true: true values
    :type true: torch.Tensor
    :return: MSE with phases
    :rtype: torch.Tensor
    """

    errors = torch.minimum(
        torch.linalg.norm((true - predict) / (torch.abs(true) + 1e-6), dim=-1),
        torch.linalg.norm((true + predict) / (torch.abs(true) + 1e-6), dim=-1),
    )
    return torch.sum(errors**2) / predict[..., 0].numel()


def _huber_loss_with_phases(
    predict: torch.Tensor, true: torch.Tensor, delta: torch.Tensor
):
    """Huber loss with phases

    :param predict: predicted values
    :type predict: torch.Tensor
    :param true: true values
    :type true: torch.Tensor
    :return: MSE with phases
    :rtype: torch.Tensor
    """

    # scaled_delta = torch.linalg.norm(true, ord=1, dim=-1) * delta
    minus = torch.linalg.norm(true - predict, ord=1, dim=-1)
    plus = torch.linalg.norm(true + predict, ord=1, dim=-1)
    diff = torch.minimum(minus, plus)

    quadratic = torch.minimum(diff, delta)
    # quadratic = torch.minimum(diff, scaled_delta)
    linear = diff - quadratic
    loss = 0.5 * quadratic**2 + delta * linear

    return torch.sum(loss) / predict[..., 0].numel()


def _huber_loss_with_phases(
    predict: torch.Tensor, true: torch.Tensor, delta: torch.Tensor
):
    """Huber loss with phases

    :param predict: predicted values
    :type predict: torch.Tensor
    :param true: true values
    :type true: torch.Tensor
    :return: MSE with phases
    :rtype: torch.Tensor
    """

    minus = torch.linalg.norm(true - predict, ord=1, dim=-1)
    plus = torch.linalg.norm(true + predict, ord=1, dim=-1)
    diff = torch.minimum(minus, plus)

    # Condition: Is the absolute true value smaller than delta?
    mse_mask = torch.linalg.norm(true, ord=1, dim=-1) < delta

    # MSE for true values smaller than delta
    mse_loss = 0.5 * diff**2

    # Linear and quadratic loss for true values greater than or equal to delta
    quadratic = torch.minimum(diff, delta)
    linear_loss = delta * (diff - quadratic)
    huber_loss = 0.5 * quadratic**2 + linear_loss

    # Combine both losses based on the condition
    loss = torch.where(mse_mask, mse_loss, huber_loss)

    # Return the mean loss over all elements
    return torch.sum(loss) / predict[..., 0].numel()


class MAEPhaseLoss(_BaseCompareLoss, op=_mae_with_phases):
    pass


class MSEPhaseLoss(_BaseCompareLoss, op=_mse_with_phases):
    pass


class HuberPhaseLoss(_BaseCompareLoss):

    def __init_subclass__(cls, delta=None):
        if delta is None:
            raise ValueError("`delta` must be given for a Huber loss function")
        huber = partial(_huber_loss_with_phases, delta=delta)
        huber.__name__ = "_huber_loss_with_phases"
        super().__init_subclass__(op=huber)<|MERGE_RESOLUTION|>--- conflicted
+++ resolved
@@ -1,24 +1,17 @@
-<<<<<<< HEAD
-from functools import partial
-=======
 """
 Nodes for excited state modeling.
 """
->>>>>>> c1c084ca
+
+from functools import partial
 from typing import Tuple
 
 import torch
 
 from ...layers import excited as excited_layers
-from ...layers import physics as physics_layers
 from .. import IdxType, find_unique_relative
 from .base import AutoKw, ExpandParents, MultiNode, SingleNode
 from .loss import _BaseCompareLoss
-<<<<<<< HEAD
 from .tags import AtomIndexer, Energies, HAtomRegressor, Network
-=======
-from .tags import Energies, HAtomRegressor, Network, AtomIndexer
->>>>>>> c1c084ca
 
 
 class NACRNode(AutoKw, SingleNode):
